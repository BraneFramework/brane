--- conflicted
+++ resolved
@@ -4,11 +4,7 @@
 //  Created:
 //    22 Nov 2022, 11:19:22
 //  Last edited:
-<<<<<<< HEAD
-//    13 Apr 2023, 09:56:58
-=======
-//    16 Mar 2023, 18:15:15
->>>>>>> 4a2798c0
+//    13 Apr 2023, 10:00:58
 //  Auto updated?
 //    Yes
 // 
